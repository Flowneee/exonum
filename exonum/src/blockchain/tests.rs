// Copyright 2017 The Exonum Team
//
// Licensed under the Apache License, Version 2.0 (the "License");
// you may not use this file except in compliance with the License.
// You may obtain a copy of the License at
//
//   http://www.apache.org/licenses/LICENSE-2.0
//
// Unless required by applicable law or agreed to in writing, software
// distributed under the License is distributed on an "AS IS" BASIS,
// WITHOUT WARRANTIES OR CONDITIONS OF ANY KIND, either express or implied.
// See the License for the specific language governing permissions and
// limitations under the License.

#![allow(dead_code)]

<<<<<<< HEAD
use helpers::{Height, ValidatorId};
=======
use crypto::Hash;
use serde_json;

#[test]
fn test_encode_decode() {
    encoding_struct! {
        struct Parent {
            const SIZE = 8;
            field child:        Child     [00 => 08]
        }
    }

    encoding_struct! {
        struct Child {
            const SIZE = 32;
            field child:          &Hash       [00 => 32]
        }
    }
    let content = Child::new(&Hash::zero());
    let par = Parent::new(content);
    let par_json = serde_json::to_value(par.clone()).unwrap();
    assert_eq!(serde_json::from_value::<Parent>(par_json).unwrap(), par);
}
>>>>>>> 84ca49a7

#[test]
fn test_u64() {
    encoding_struct! {
        struct Test {
            const SIZE = 8;
            field some_test:u64 [0 => 8]
        }
    }
    let test_data = r##"{"some_test":"1234"}"##;
    let test = Test::new(1234);
    let data = ::serde_json::to_string(&test).unwrap();
    assert_eq!(data, test_data);
}

#[test]
fn test_system_time() {
    use std::time::{SystemTime, UNIX_EPOCH};
    encoding_struct! {
        struct Test {
            const SIZE = 12;
            field some_test:SystemTime [0 => 12]
        }
    }
    let test_data = r##"{"some_test":{"nanos":0,"secs":"0"}}"##;


    let test = Test::new(UNIX_EPOCH);
    let data = ::serde_json::to_string(&test).unwrap();
    assert_eq!(data, test_data);
}

use encoding::Field;

encoding_struct! {
    struct StructWithTwoSegments {
        const SIZE = 16;
        field first:  &[u8]     [0 => 8]
        field second: &[u8]     [8 => 16]
    }
}

#[test]
fn test_correct_encoding_struct() {
    let dat: Vec<u8> =
        vec![8u8, 0, 0, 0, 18, 0, 0, 0, 16, 0, 0, 0, 1, 0, 0, 0, 17, 0, 0, 0, 1, 0, 0, 0, 1, 2];
    let test = vec![16u8, 0, 0, 0, 1, 0, 0, 0, 17, 0, 0, 0, 1, 0, 0, 0, 1, 2];
    let mut buffer = vec![0; 8];
    test.write(&mut buffer, 0, 8);
    assert_eq!(buffer, dat);
    <StructWithTwoSegments as Field>::check(&dat, 0.into(), 8.into(), 8.into()).unwrap();
    let strukt = unsafe { <StructWithTwoSegments as Field>::read(&dat, 0, 8) };
    assert_eq!(strukt.first(), &[1u8]);
    assert_eq!(strukt.second(), &[2u8]);
}

#[test]
#[should_panic(expected = "OverlappingSegment")]
fn test_overlap_segments() {
    let test = vec![16u8, 0, 0, 0, 1, 0, 0, 0, 16, 0, 0, 0, 1, 0, 0, 0, 1, 2];
    let mut buffer = vec![0; 8];
    test.write(&mut buffer, 0, 8);
    <StructWithTwoSegments as Field>::check(&buffer, 0.into(), 8.into(), 8.into()).unwrap();
}


#[test]
#[should_panic(expected = "SpaceBetweenSegments")]
fn test_segments_has_spaces_between() {
    let test = vec![
        16u8,
        0,
        0,
        0,
        1,
        0,
        0,
        0,
        18,
        0,
        0,
        0,
        1,
        0,
        0,
        0, // <-- link after space
        1,
        0, // <-- this is space one
        2,
    ];
    let mut buffer = vec![0; 8];
    test.write(&mut buffer, 0, 8);
    <StructWithTwoSegments as Field>::check(&buffer, 0.into(), 8.into(), 8.into()).unwrap();
}


#[test]
fn test_handling_tx_panic() {
    use std::collections::BTreeMap;
    use super::{Blockchain, Schema, Transaction};
    use crypto::{gen_keypair, Hash};
    use storage::{Database, MemoryDB, Fork, Error, ListIndex};
    use messages::Message;

    let blockchain = Blockchain::new(Box::new(MemoryDB::new()), Vec::new());

    message! {
        struct Tx {
            const TYPE = 1;
            const ID = 0;
            const SIZE = 8;

            field value: u64 [0 => 8]
        }
    }

    impl Transaction for Tx {
        fn verify(&self) -> bool {
            true
        }

        fn execute(&self, view: &mut Fork) {
            if self.value() == 42 {
                panic!(Error::new("42"))
            }
            let mut index = ListIndex::new(vec![01], view);
            index.push(self.value());
            index.push(42 / self.value());
        }
    }

    let (_, sec_key) = gen_keypair();

    let tx_ok1 = Tx::new(3, &sec_key);
    let tx_ok2 = Tx::new(4, &sec_key);
    let tx_failed = Tx::new(0, &sec_key);
    let tx_storage_error = Tx::new(42, &sec_key);

    let mut pool: BTreeMap<Hash, Box<Transaction>> = BTreeMap::new();

    pool.insert(tx_ok1.hash(), Box::new(tx_ok1.clone()) as Box<Transaction>);
    pool.insert(tx_ok2.hash(), Box::new(tx_ok2.clone()) as Box<Transaction>);
    pool.insert(
        tx_failed.hash(),
        Box::new(tx_failed.clone()) as Box<Transaction>,
    );
    pool.insert(
        tx_storage_error.hash(),
        Box::new(tx_storage_error.clone()) as Box<Transaction>,
    );

    let (_, patch) = blockchain.create_patch(
        ValidatorId(0),
        Height(0),
        &[tx_ok1.hash(), tx_failed.hash(), tx_ok2.hash()],
        &pool,
    );

    let mut db = MemoryDB::new();
    db.merge(patch).unwrap();
    let snapshot = db.snapshot();

    let schema = Schema::new(&snapshot);

    assert_eq!(
        schema.transactions().get(&tx_ok1.hash()),
        Some(tx_ok1.raw().clone())
    );
    assert_eq!(
        schema.transactions().get(&tx_ok2.hash()),
        Some(tx_ok2.raw().clone())
    );
    assert_eq!(
        schema.transactions().get(&tx_failed.hash()),
        Some(tx_failed.raw().clone())
    );

    let index = ListIndex::new(vec![01], &snapshot);

    assert_eq!(index.len(), 4);
    assert_eq!(index.get(0), Some(3));
    assert_eq!(index.get(1), Some(14));
    assert_eq!(index.get(2), Some(4));
    assert_eq!(index.get(3), Some(10));
}


#[test]
#[should_panic]
fn test_handling_tx_panic_storage_error() {
    use std::collections::BTreeMap;
    use super::{Blockchain, Transaction};
    use crypto::{gen_keypair, Hash};
    use storage::{MemoryDB, Fork, Error, ListIndex};
    use messages::Message;

    let blockchain = Blockchain::new(Box::new(MemoryDB::new()), Vec::new());

    message! {
        struct Tx {
            const TYPE = 1;
            const ID = 0;
            const SIZE = 8;

            field value: u64 [0 => 8]
        }
    }

    impl Transaction for Tx {
        fn verify(&self) -> bool {
            true
        }

        fn execute(&self, view: &mut Fork) {
            if self.value() == 42 {
                panic!(Error::new("42"))
            }
            let mut index = ListIndex::new(vec![01], view);
            index.push(self.value());
            index.push(42 / self.value());
        }
    }

    let (_, sec_key) = gen_keypair();

    let tx_ok1 = Tx::new(3, &sec_key);
    let tx_ok2 = Tx::new(4, &sec_key);
    let tx_failed = Tx::new(0, &sec_key);
    let tx_storage_error = Tx::new(42, &sec_key);

    let mut pool: BTreeMap<Hash, Box<Transaction>> = BTreeMap::new();

    pool.insert(tx_ok1.hash(), Box::new(tx_ok1.clone()) as Box<Transaction>);
    pool.insert(tx_ok2.hash(), Box::new(tx_ok2.clone()) as Box<Transaction>);
    pool.insert(
        tx_failed.hash(),
        Box::new(tx_failed.clone()) as Box<Transaction>,
    );
    pool.insert(
        tx_storage_error.hash(),
        Box::new(tx_storage_error.clone()) as Box<Transaction>,
    );

    blockchain.create_patch(
        ValidatorId(0),
        Height(0),
        &[tx_ok1.hash(), tx_storage_error.hash(), tx_ok2.hash()],
        &pool,
    );
}<|MERGE_RESOLUTION|>--- conflicted
+++ resolved
@@ -14,11 +14,10 @@
 
 #![allow(dead_code)]
 
-<<<<<<< HEAD
+use serde_json;
+
 use helpers::{Height, ValidatorId};
-=======
 use crypto::Hash;
-use serde_json;
 
 #[test]
 fn test_encode_decode() {
@@ -40,7 +39,6 @@
     let par_json = serde_json::to_value(par.clone()).unwrap();
     assert_eq!(serde_json::from_value::<Parent>(par_json).unwrap(), par);
 }
->>>>>>> 84ca49a7
 
 #[test]
 fn test_u64() {
