use std::collections::HashSet;

use crypto::{Hash, PublicKey, HexValue};
use blockchain::{Schema, Transaction};
use messages::{ConsensusMessage, Propose, Prevote, Precommit, Message, RequestPropose,
               RequestTransactions, RequestPrevotes, RequestBlock, Block, RawTransaction};
use storage::{Map, Patch};
use events::Channel;
use super::{NodeHandler, Round, Height, RequestData, ExternalMessage, NodeTimeout};

// TODO reduce view invokations
impl<S> NodeHandler<S>
    where S: Channel<ApplicationEvent = ExternalMessage, Timeout = NodeTimeout>
{
    #[cfg_attr(feature="flame_profile", flame)]
    pub fn handle_consensus(&mut self, msg: ConsensusMessage) {

        // Ignore messages from previous and future height
        if msg.height() < self.state.height() || msg.height() > self.state.height() + 1 {
            warn!("Received consensus message from other height: msg.height={}, self.height={}",
                  msg.height(),
                  self.state.height());
            return;
        }

        // Queued messages from next height or round
        // TODO: shoud we ignore messages from far rounds?
        if msg.height() == self.state.height() + 1 || msg.round() > self.state.round() {
            trace!("Received consensus message from future round: msg.height={}, msg.round={}, \
                    self.height={}, self.round={}",
                   msg.height(),
                   msg.round(),
                   self.state.height(),
                   self.state.round());
            self.state.add_queued(msg);
            return;
        }

        let key = match self.state.public_key_of(msg.validator()) {
            Some(public_key) => {
                if !msg.verify(public_key) {
                    error!("Received message with incorrect signature, msg={:?}", msg);
                    return;
                }
                *public_key
            }
            None => {
                error!("Received message from incorrect validator, msg={:?}", msg);
                return;
            }
        };

        trace!("Handle message={:?}", msg);
        match msg {
            ConsensusMessage::Propose(msg) => self.handle_propose(key, msg),
            ConsensusMessage::Prevote(msg) => self.handle_prevote(key, msg),
            ConsensusMessage::Precommit(msg) => self.handle_precommit(key, msg),
        }
    }

    pub fn handle_propose(&mut self, from: PublicKey, msg: Propose) {
        debug_assert_eq!(Some(&from), self.state.public_key_of(msg.validator()));

        // Check prev_hash
        if msg.prev_hash() != self.state.last_hash() {
            error!("Received propose with wrong last_block_hash msg={:?}", msg);
            return;
        }

        // Check leader
        if msg.validator() != self.state.leader(msg.round()) {
            error!("Wrong propose leader detected: actual={}, expected={}",
                   msg.validator(),
                   self.state.leader(msg.round()));
            return;
        }

        let view = self.blockchain.view();
        // Check that transactions are not committed yet
        for hash in msg.transactions() {
            if Schema::new(&view).transactions().get(hash).unwrap().is_some() {
                error!("Received propose with already committed transaction, msg={:?}",
                       msg);
                return;
            }
        }

        if self.state.propose(&msg.hash()).is_some() {
            return;
        }

        trace!("Handle propose");
        // Add propose
        let (hash, has_unknown_txs) = match self.state.add_propose(msg.clone()) {
            Some(state) => (state.hash(), state.has_unknown_txs()),
            None => return,
        };

        // Remove request info
        let known_nodes = self.remove_request(RequestData::Propose(hash));

        if has_unknown_txs {
            trace!("REQUEST TRANSACTIONS!!!");
            self.request(RequestData::Transactions(hash), from);

            for node in known_nodes {
                self.request(RequestData::Transactions(hash), node);
            }
        } else {
            self.has_full_propose(hash, msg.round());
        }
    }

    // TODO write helper function which returns Result
    pub fn handle_block(&mut self, msg: Block) {
        // Request are sended to us
        if msg.to() != self.state.public_key() {
            error!("Received block that intended for another peer, to={}, from={}",
                   msg.to().to_hex(),
                   msg.from().to_hex());
            return;
        }

        if !self.state.whitelist().allow(msg.from()) {
            error!("Received request message from peer = {:?} which not in whitelist.", msg.from());
            return;
        }

        trace!("Handle block");

        let block = msg.block();
        let block_hash = block.hash();

        // TODO add block with greater height to queue
        if self.state.height() != block.height() {
            return;
        }

        // Check block content
        if block.prev_hash() != &self.last_block_hash() {
            error!("Received block prev_hash is distinct from the one in db, \
                    block={:?}, block.prev_hash={:?}, db.last_block_hash={:?}",
                   msg, *block.prev_hash(), self.last_block_hash());
            return;
        }

        if let Err(err) = self.verify_precommits(&msg.precommits(), &block_hash, block.height()) {
            error!("{}, block={:?}", err, msg);
            return;
        }

        if self.state.block(&block_hash).is_none() {
            let view = &self.blockchain.view();
            let schema = Schema::new(view);
            // Verify transactions
            let mut tx_hashes = Vec::new();
            for raw in msg.transactions() {
                if let Some(tx) = self.blockchain.tx_from_raw(raw) {
                    let hash = tx.hash();
                    if schema.transactions().get(&hash).unwrap().is_some() {
                        error!("Received block with already committed transaction, block={:?}",
                               msg);
                        return;
                    }
                    if !tx.verify() {
                        error!("Incorrect transaction in block detected, block={:?}", msg);
                        return;
                    }
                    self.state.add_transaction(hash, tx);
                    tx_hashes.push(hash);
                } else {
                    error!("Unknown transaction in block detected, block={:?}", msg);
                    return;
                }
            }

            let (block_hash, patch) = self.create_block(block.proposer_id(),
                                                        block.height(),
                                                        tx_hashes.as_slice());
            // Verify block_hash
            if block_hash != block.hash() {
                panic!("Block_hash incorrect in received block={:?}", msg);
            }

            // Commit block
            self.state.add_block(block_hash, patch, tx_hashes, block.proposer_id());
        }
        self.commit(block_hash, msg.precommits().iter(), None);
        self.request_next_block();
    }

    pub fn has_full_propose(&mut self, hash: Hash, propose_round: Round) {
        // Send prevote
        if self.state.locked_round() == 0 {
            if self.state.is_validator() && !self.state.have_prevote(propose_round) {
                self.broadcast_prevote(propose_round, &hash);
            } else {
                // TODO: what if we HAVE prevote for the propose round?
            }
        }

        // Lock to propose
        // TODO: avoid loop here
        let start_round = ::std::cmp::max(self.state.locked_round() + 1, propose_round);
        for round in start_round..self.state.round() + 1 {
            if self.state.has_majority_prevotes(round, hash) {
                self.has_majority_prevotes(round, &hash);
            }
        }

        // Commit propose
        for (round, block_hash) in self.state.unknown_propose_with_precommits(&hash) {
            // Execute block and get state hash
            let our_block_hash = self.execute(&hash);

            if our_block_hash != block_hash {
                panic!("Full propose: wrong state hash");
            }

            let precommits = self.state
                .precommits(round, our_block_hash)
                .to_vec();
            self.commit(our_block_hash, precommits.iter(), Some(propose_round));
        }
    }

    pub fn handle_prevote(&mut self, from: PublicKey, msg: Prevote) {
        trace!("Handle prevote");

        debug_assert_eq!(Some(&from), self.state.public_key_of(msg.validator()));

        // Add prevote
        let has_consensus = self.state.add_prevote(&msg);

        // Request propose or transactions
        let has_propose_with_txs = self.request_propose_or_txs(msg.propose_hash(), from);

        // Request prevotes
        if msg.locked_round() > self.state.locked_round() {
            self.request(RequestData::Prevotes(msg.locked_round(), *msg.propose_hash()),
                         from);
        }

        // Lock to propose
        if has_consensus && has_propose_with_txs {
            self.has_majority_prevotes(msg.round(), msg.propose_hash());
        }
    }

    pub fn has_majority_prevotes(&mut self, prevote_round: Round, propose_hash: &Hash) {
        // Remove request info
        self.remove_request(RequestData::Prevotes(prevote_round, *propose_hash));
        // Lock to propose
        if self.state.locked_round() < prevote_round && self.state.propose(propose_hash).is_some() {
            self.lock(prevote_round, *propose_hash);
        }
    }

    pub fn has_majority_precommits(&mut self,
                                   round: Round,
                                   propose_hash: &Hash,
                                   block_hash: &Hash) {
        // Check if propose is known.
        if self.state.propose(propose_hash).is_none() {
            self.state.add_unknown_propose_with_precommits(round, *propose_hash, *block_hash);
            return;
        }

        // Request transactions if needed.
        let proposer = {
            let propose_state = self.state.propose(propose_hash).unwrap();
            if propose_state.has_unknown_txs() {
                Some(*self.state.public_key_of(propose_state.message().validator()).unwrap())
            } else {
                None
            }
        };
        if let Some(proposer) = proposer {
            self.request(RequestData::Transactions(*propose_hash), proposer);
            return;
        }

        // Execute block and get state hash
        let our_block_hash = self.execute(propose_hash);
        assert_eq!(&our_block_hash, block_hash, "Our block_hash different from precommits one.");

        // Commit.
        let precommits = self.state
            .precommits(round, our_block_hash)
            .to_vec();
        self.commit(our_block_hash, precommits.iter(), Some(round));
    }

    pub fn lock(&mut self, prevote_round: Round, propose_hash: Hash) {
        trace!("MAKE LOCK {:?} {:?}", prevote_round, propose_hash);
        for round in prevote_round..self.state.round() + 1 {
            // Send prevotes
            if self.state.is_validator() && !self.state.have_prevote(round) {
                    self.broadcast_prevote(round, &propose_hash);
            }
            
            // Change lock
            if self.state.has_majority_prevotes(round, propose_hash) {
                self.state.lock(round, propose_hash);
                // Send precommit
                if self.state.is_validator() && !self.state.have_incompatible_prevotes() {
                    // Execute block and get state hash
                    let block_hash = self.execute(&propose_hash);
                    self.broadcast_precommit(round, &propose_hash, &block_hash);
                    // Commit if has consensus
                    if self.state.has_majority_precommits(round, block_hash) {
                        self.has_majority_precommits(round, &propose_hash, &block_hash);
                        return;
                    }
                }
                // Remove request info
                self.remove_request(RequestData::Prevotes(round, propose_hash));
            }
        }
    }

    pub fn handle_precommit(&mut self, from: PublicKey, msg: Precommit) {
        trace!("Handle precommit");

        debug_assert_eq!(Some(&from), self.state.public_key_of(msg.validator()));

        // Add precommit
        let has_consensus = self.state.add_precommit(&msg);

        // Request propose
        if self.state.propose(msg.propose_hash()).is_none() {
            self.request(RequestData::Propose(*msg.propose_hash()), from);
        }

        // Request prevotes
        // TODO: If Precommit sender in on a greater height, then it cannot have +2/3 prevotes.
        // So can we get rid of useless sending RequestPrevotes message?
        if msg.round() > self.state.locked_round() {
            self.request(RequestData::Prevotes(msg.round(), *msg.propose_hash()),
                         from);
        }

        // Has majority precommits
        if has_consensus {
            self.has_majority_precommits(msg.round(), msg.propose_hash(), msg.block_hash());
        }
    }

    // FIXME: push precommits into storage
    pub fn commit<'a, I: Iterator<Item = &'a Precommit>>(&mut self,
                                                         block_hash: Hash,
                                                         precommits: I,
                                                         round: Option<Round>) {
        trace!("COMMIT {:?}", block_hash);

        // Merge changes into storage
        let (commited_txs, new_txs, proposer) = {
            let (txs_count, proposer) = {
                let block_state = self.state.block(&block_hash).unwrap();
                (block_state.txs().len(), block_state.proposer_id())
            };

            let txs = self.blockchain
                .commit(&mut self.state, block_hash, precommits)
                .unwrap();

            (txs_count, txs, proposer)
        };

        let height = self.state.height();

        // Update state to new height
        self.state.new_height(&block_hash, self.channel.get_time());

<<<<<<< HEAD
        info!("COMMIT ====== height={}, round={}, proposer={}, committed={}, pool={}, hash={}",
=======
        info!("COMMIT ====== height={}, proposer={}, round={}, commited={}, pool={}, hash={}",
>>>>>>> ddaae419
              height,
              proposer,
              round.map(|x| x.to_string()).unwrap_or_else(|| "?".into()),
              commited_txs,
              self.state.transactions().len(),
              block_hash.to_hex(),
              );

        // TODO: reset status timeout.
        self.broadcast_status();
        self.add_status_timeout();
           
        let timeout = self.timeout_adjuster.adjust_timeout(&self.state, self.blockchain.view());
        self.state.set_propose_timeout(timeout);

        // Handle queued transactions from services
        for tx in new_txs {
            assert!(tx.verify());
            self.handle_incoming_tx(tx);
        }

        // Add timeout for first round
        self.add_round_timeout();
        // Send propose we is leader
        if self.state.is_leader() {
            self.add_propose_timeout();
        }

        // Handle queued messages
        for msg in self.state.queued() {
            self.handle_consensus(msg);
        }
    }

    #[cfg_attr(feature="flame_profile", flame)]
    pub fn handle_tx(&mut self, msg: RawTransaction) {
        trace!("Handle transaction");
        let hash = msg.hash();
        let tx = {
            let service_id = msg.service_id();
            if let Some(tx) = self.blockchain.tx_from_raw(msg) {
                tx
            } else {
                error!("Received transaction with unknown service_id={}",
                       service_id);
                return;
            }
        };

        // Make sure that it is new transaction
        if self.state.transactions().contains_key(&hash) {
            return;
        }

        let view = self.blockchain.view();
        if Schema::new(&view).transactions().get(&hash).unwrap().is_some() {
            return;
        }

        if !tx.verify() {
            return;
        }

        let full_proposes = self.state.add_transaction(hash, tx);
        // Go to has full propose if we get last transaction
        for (hash, round) in full_proposes {
            self.remove_request(RequestData::Transactions(hash));
            self.has_full_propose(hash, round);
        }
    }

    pub fn handle_incoming_tx(&mut self, msg: Box<Transaction>) {
        trace!("Handle incoming transaction");
        let hash = msg.hash();

        // Make sure that it is new transaction
        if self.state.transactions().contains_key(&hash) {
            return;
        }

        let view = self.blockchain.view();
        if Schema::new(&view).transactions().get(&hash).unwrap().is_some() {
            return;
        }

        // Broadcast transaction to validators
        trace!("Broadcast transactions: {:?}", msg.raw());
        self.broadcast(msg.raw());

        let full_proposes = self.state.add_transaction(hash, msg);
        // Go to has full propose if we get last transaction
        for (hash, round) in full_proposes {
            self.remove_request(RequestData::Transactions(hash));
            self.has_full_propose(hash, round);
        }
    }

    pub fn handle_round_timeout(&mut self, height: Height, round: Round) {
        // TODO debug asserts?
        if height != self.state.height() {
            return;
        }
        if round != self.state.round() {
            return;
        }
        warn!("ROUND TIMEOUT height={}, round={}", height, round);

        // Update state to new round
        self.state.new_round();

        // Add timeout for this round
        self.add_round_timeout();
        
        if !self.state.is_validator() {
            return;
        }

        // Send prevote if we are locked or propose if we are leader
        if let Some(hash) = self.state.locked_propose() {
            let round = self.state.round();
            let has_majority_prevotes = self.broadcast_prevote(round, &hash);
            if has_majority_prevotes {
                self.has_majority_prevotes(round, &hash);
            }
        } else if self.state.is_leader() {
            self.add_propose_timeout();
        }

        // Handle queued messages
        for msg in self.state.queued() {
            self.handle_consensus(msg);
        }
    }

    pub fn handle_propose_timeout(&mut self, height: Height, round: Round) {
        // TODO debug asserts?
        if height != self.state.height() {
            // It is too late
            return;
        }
        if round != self.state.round() {
            return;
        }
        if self.state.locked_propose().is_some() {
            return;
        }
        let validator_id = self.state.validator_state().as_ref().map(|validator_state| {
            validator_state.id()
        });
        if let Some(validator_id) = validator_id { 
            if self.state.have_prevote(round) {
                return;
            }

            info!("I AM LEADER!!! pool = {}", self.state.transactions().len());

            let round = self.state.round();
            let max_count = ::std::cmp::min(self.txs_block_limit() as usize,
                                            self.state.transactions().len());
            let txs: Vec<Hash> = self.state
                .transactions()
                .keys()
                .take(max_count)
                .cloned()
                .collect();
            let propose = Propose::new(validator_id,
                                    self.state.height(),
                                    round,
                                    self.state.last_hash(),
                                    &txs,
                                    self.state.secret_key());
            trace!("Broadcast propose: {:?}", propose);
            self.broadcast(propose.raw());

            // Save our propose into state
            let hash = self.state.add_self_propose(propose);

            // Send prevote
            let has_majority_prevotes = self.broadcast_prevote(round, &hash);
            if has_majority_prevotes {
                self.has_majority_prevotes(round, &hash);
            }
        }
    }

    pub fn handle_request_timeout(&mut self, data: RequestData, peer: Option<PublicKey>) {
        trace!("!!!!!!!!!!!!!!!!!!! HANDLE REQUEST TIMEOUT");
        // FIXME: check height?
        if let Some(peer) = self.state.retry(&data, peer) {
            self.add_request_timeout(data.clone(), Some(peer));

            let message = match data {
                RequestData::Propose(ref propose_hash) => {
                    RequestPropose::new(self.state.public_key(),
                                        &peer,
                                        self.state.height(),
                                        propose_hash,
                                        self.state.secret_key())
                        .raw()
                        .clone()
                }
                RequestData::Transactions(ref propose_hash) => {
                    let txs: Vec<_> = self.state
                        .propose(propose_hash)
                        .unwrap()
                        .unknown_txs()
                        .iter()
                        .cloned()
                        .collect();
                    RequestTransactions::new(self.state.public_key(),
                                             &peer,
                                             &txs,
                                             self.state.secret_key())
                        .raw()
                        .clone()
                }
                RequestData::Prevotes(round, ref propose_hash) => {
                    RequestPrevotes::new(self.state.public_key(),
                                         &peer,
                                         self.state.height(),
                                         round,
                                         propose_hash,
                                         self.state.known_prevotes(round, propose_hash),
                                         self.state.secret_key())
                        .raw()
                        .clone()
                }
                RequestData::Block(height) => {
                    RequestBlock::new(self.state.public_key(),
                                      &peer,
                                      height,
                                      self.state.secret_key())
                        .raw()
                        .clone()
                }
            };
            trace!("!!!!!!!!!!!!!!!!!!! Send request {:?} to peer {:?}",
                   data,
                   peer);
            self.send_to_peer(peer, &message);
        }
    }

    pub fn create_block(&mut self,
                        proposer_id: u16,
                        height: Height,
                        tx_hashes: &[Hash])
                        -> (Hash, Patch) {
        self.blockchain
            .create_patch(proposer_id, height, tx_hashes, self.state.transactions())
            .unwrap()
    }

    // FIXME: remove this bull shit
    #[cfg_attr(feature="flame_profile", flame)]
    pub fn execute(&mut self, propose_hash: &Hash) -> Hash {
        let propose = self.state
            .propose(propose_hash)
            .unwrap()
            .message()
            .clone();

        let tx_hashes = propose.transactions().to_vec();

        let (block_hash, patch) = self.create_block(propose.validator(),
                                                    propose.height(),
                                                    tx_hashes.as_slice());
        // Save patch
        self.state.add_block(block_hash, patch, tx_hashes, propose.validator());
        block_hash
    }

    pub fn request_propose_or_txs(&mut self, propose_hash: &Hash, key: PublicKey) -> bool {
        let requested_data = match self.state.propose(propose_hash) {
            Some(state) => {
                // Request transactions
                if state.has_unknown_txs() {
                    Some(RequestData::Transactions(*propose_hash))
                } else {
                    None
                }
            }
            None => {
                // Request propose
                Some(RequestData::Propose(*propose_hash))
            }
        };

        if let Some(data) = requested_data.clone() {
            self.request(data, key);
            false
        } else {
            true
        }
    }

    pub fn request_next_block(&mut self) {
        // TODO randomize next peer
        let heights:Vec<_> = self.state.nodes_with_bigger_height().into_iter().cloned().collect();
        if !heights.is_empty() {
            for peer in heights {
                if self.state.peers().contains_key(&peer) {
                    let height = self.state.height();
                    self.request(RequestData::Block(height), peer);
                    break;
                }
            }
        }
    }

    pub fn remove_request(&mut self, data: RequestData) -> HashSet<PublicKey> {
        // TODO: clear timeout
        self.state.remove_request(&data)
    }

    pub fn broadcast_prevote(&mut self, round: Round, propose_hash: &Hash) -> bool {
        let validator_id = self.state.validator_state().as_ref().map(|s|s.id()).expect("called broadcast_prevote in Auditor node.");
        let locked_round = self.state.locked_round();
        let prevote = Prevote::new(validator_id,
                                self.state.height(),
                                round,
                                propose_hash,
                                locked_round,
                                self.state.secret_key());
        let has_majority_prevotes = self.state.add_prevote(&prevote);
        trace!("Broadcast prevote: {:?}", prevote);
        self.broadcast(prevote.raw());
        has_majority_prevotes
    }

    pub fn broadcast_precommit(&mut self, round: Round, propose_hash: &Hash, block_hash: &Hash) {
        let validator_id = self.state.validator_state().as_ref().map(|s|s.id()).expect("called broadcast_prevote in Auditor node.");
        let precommit = Precommit::new(validator_id,
                                        self.state.height(),
                                        round,
                                        propose_hash,
                                        block_hash,
                                        self.channel.get_time(),
                                        self.state.secret_key());
        self.state.add_precommit(&precommit);
        trace!("Broadcast precommit: {:?}", precommit);
        self.broadcast(precommit.raw());
    }

    fn verify_precommits(&self,
                         precommits: &[Precommit],
                         block_hash: &Hash,
                         block_height: Height)
                         -> Result<(), String> {
        if precommits.len() < self.state.majority_count() {
            return Err("Received block without consensus".to_string());
        }
        else if precommits.len() > self.state.validators().len() {
            return Err("Wrong precommits count in block".to_string());
        }

        let mut validators = HashSet::with_capacity(precommits.len());
        let round = precommits[0].round();
        for precommit in precommits {
            if !validators.insert(precommit.validator()) {
                return Err("Several precommits from one validator in block".to_string())
            }

            self.verify_precommit(block_hash, block_height, round, precommit)?;
        }

        Ok(())
    }

    fn verify_precommit(&self,
                        block_hash: &Hash,
                        block_height: Height,
                        precommit_round: Round,
                        precommit: &Precommit)
                        -> Result<(), String> {
        if let Some(pub_key) = self.state.public_key_of(precommit.validator()) {
            if !precommit.verify_signature(pub_key) {
                let e = format!("Received wrong signed precommit, precommit={:?}", precommit);
                return Err(e);
            }
            if precommit.block_hash() != block_hash {
                let e = format!("Received precommit with wrong block_hash, precommit={:?}",
                                precommit);
                return Err(e);
            }
            if precommit.height() != block_height {
                let e = format!("Received precommit with wrong height, precommit={:?}",
                                precommit);
                return Err(e);
            }
            if precommit.round() != precommit_round {
                let e = format!("Received precommits with the different rounds, precommit={:?}",
                                precommit);
                return Err(e);
            }
        } else {
            let e = format!("Received precommit with wrong validator, precommit={:?}",
                            precommit);
            return Err(e);
        }
        Ok(())
    }
}<|MERGE_RESOLUTION|>--- conflicted
+++ resolved
@@ -372,11 +372,7 @@
         // Update state to new height
         self.state.new_height(&block_hash, self.channel.get_time());
 
-<<<<<<< HEAD
-        info!("COMMIT ====== height={}, round={}, proposer={}, committed={}, pool={}, hash={}",
-=======
-        info!("COMMIT ====== height={}, proposer={}, round={}, commited={}, pool={}, hash={}",
->>>>>>> ddaae419
+        info!("COMMIT ====== height={}, proposer={}, round={}, committed={}, pool={}, hash={}",
               height,
               proposer,
               round.map(|x| x.to_string()).unwrap_or_else(|| "?".into()),
