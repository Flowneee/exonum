--- conflicted
+++ resolved
@@ -4,8 +4,7 @@
 use super::Error;
 
 use ::crypto::{Hash, hash};
-<<<<<<< HEAD
-use ::messages::{MessageBuffer, Message, AnyTx};
+use ::messages::{RawMessage, MessageBuffer, Message, AnyTx};
 use serde::Deserialize;
 use serde_json::Value;
 use serde_json::value::from_value;
@@ -20,9 +19,6 @@
             .map_err(|e| Error::new(format!("Error deserializing from json: {}", e)))
     }
 }
-=======
-use ::messages::{RawMessage, MessageBuffer, Message};
->>>>>>> 31afd99c
 
 #[derive(Clone)]
 pub struct HeightBytes(pub [u8; 32]);
