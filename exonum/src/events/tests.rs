// Copyright 2019 The Exonum Team
//
// Licensed under the Apache License, Version 2.0 (the "License");
// you may not use this file except in compliance with the License.
// You may obtain a copy of the License at
//
//   http://www.apache.org/licenses/LICENSE-2.0
//
// Unless required by applicable law or agreed to in writing, software
// distributed under the License is distributed on an "AS IS" BASIS,
// WITHOUT WARRANTIES OR CONDITIONS OF ANY KIND, either express or implied.
// See the License for the specific language governing permissions and
// limitations under the License.

use futures::{sync::mpsc, Future, Sink, Stream};
use tokio::util::FutureExt;
use tokio_core::reactor::Core;

use std::{
    net::SocketAddr,
    thread,
    time::{self, Duration, SystemTime},
};

use crate::blockchain::ConsensusConfig;
use crate::crypto::{
    gen_keypair, gen_keypair_from_seed, PublicKey, SecretKey, Seed, PUBLIC_KEY_LENGTH, SEED_LENGTH,
    SIGNATURE_LENGTH,
};
use crate::events::{
    error::log_error,
    network::{NetworkConfiguration, NetworkPart},
    noise::HandshakeParams,
    NetworkEvent, NetworkRequest,
};
use crate::helpers::user_agent;
use crate::messages::{BinaryForm, Connect, Message, Signed, SignedMessage};
use crate::node::{
    state::SharedConnectList, ConnectInfo, ConnectList, EventsPoolCapacity, NodeChannel,
};

#[derive(Debug)]
pub struct TestHandler {
    handle: Option<thread::JoinHandle<()>>,
    listen_address: SocketAddr,
    network_events_rx: mpsc::Receiver<NetworkEvent>,
    network_requests_tx: mpsc::Sender<NetworkRequest>,
}

impl TestHandler {
    pub fn new(
        listen_address: SocketAddr,
        network_requests_tx: mpsc::Sender<NetworkRequest>,
        network_events_rx: mpsc::Receiver<NetworkEvent>,
    ) -> TestHandler {
        TestHandler {
            handle: None,
            listen_address,
            network_events_rx,
            network_requests_tx,
        }
    }

    pub fn wait_for_event(&mut self) -> Result<NetworkEvent, ()> {
        let rx = self.network_events_rx.by_ref();
        let future = rx
            .into_future()
            .timeout(Duration::from_secs(30))
            .map_err(drop);

        let mut core = Core::new().unwrap();
        let (event, _) = core.run(future)?;
        event.ok_or(())
    }

    pub fn disconnect_with(&self, key: PublicKey) {
        self.network_requests_tx
            .clone()
            .send(NetworkRequest::DisconnectWithPeer(key))
            .wait()
            .unwrap();
    }

    pub fn connect_with(&self, key: PublicKey, connect: Signed<Connect>) {
        self.network_requests_tx
            .clone()
            .send(NetworkRequest::SendMessage(key, connect.into()))
            .wait()
            .unwrap();
    }

    pub fn send_to(&self, key: PublicKey, raw: SignedMessage) {
        self.network_requests_tx
            .clone()
            .send(NetworkRequest::SendMessage(key, raw))
            .wait()
            .unwrap();
    }

    pub fn wait_for_connect(&mut self) -> Signed<Connect> {
        match self.wait_for_event() {
            Ok(NetworkEvent::PeerConnected(_addr, connect)) => connect,
            Ok(other) => panic!("Unexpected connect received, {:?}", other),
            Err(e) => panic!("An error during wait for connect occurred, {:?}", e),
        }
    }

    pub fn wait_for_disconnect(&mut self) -> PublicKey {
        match self.wait_for_event() {
            Ok(NetworkEvent::PeerDisconnected(addr)) => addr,
            Ok(other) => panic!("Unexpected disconnect received, {:?}", other),
            Err(e) => panic!("An error during wait for disconnect occurred, {:?}", e),
        }
    }

    pub fn wait_for_message(&mut self) -> SignedMessage {
        match self.wait_for_event() {
            Ok(NetworkEvent::MessageReceived(msg)) => {
                SignedMessage::decode(&msg).expect("Signed message decode")
            }
            Ok(other) => panic!("Unexpected message received, {:?}", other),
            Err(e) => panic!("An error during wait for message occurred, {:?}", e),
        }
    }

    pub fn shutdown(&mut self) {
        self.network_requests_tx
            .clone()
            .send(NetworkRequest::Shutdown)
            .wait()
            .unwrap();
        self.handle.take().expect("shutdown twice").join().unwrap();
    }
}

impl Drop for TestHandler {
    fn drop(&mut self) {
        if !::std::thread::panicking() {
            self.shutdown();
        }
    }
}

#[derive(Debug)]
pub struct TestEvents {
    pub listen_address: SocketAddr,
    pub network_config: NetworkConfiguration,
    pub events_config: EventsPoolCapacity,
    pub connect_list: SharedConnectList,
}

impl TestEvents {
    pub fn with_addr(listen_address: SocketAddr, connect_list: &SharedConnectList) -> TestEvents {
        TestEvents {
            listen_address,
            network_config: NetworkConfiguration::default(),
            events_config: EventsPoolCapacity::default(),
            connect_list: connect_list.clone(),
        }
    }

    pub fn spawn(
        self,
        handshake_params: &HandshakeParams,
        connect: Signed<Connect>,
    ) -> TestHandler {
        let (mut handler_part, network_part) = self.into_reactor(connect);
        let handshake_params = handshake_params.clone();
        let handle = thread::spawn(move || {
            let mut core = Core::new().unwrap();
            let fut = network_part.run(&core.handle(), &handshake_params);
            core.run(fut).map_err(log_error).unwrap();
        });
        handler_part.handle = Some(handle);
        handler_part
    }

    fn into_reactor(self, connect: Signed<Connect>) -> (TestHandler, NetworkPart) {
        let channel = NodeChannel::new(&self.events_config);
        let network_config = self.network_config;
        let (network_tx, network_rx) = channel.network_events;
        let network_requests_tx = channel.network_requests.0.clone();

        let network_part = NetworkPart {
            our_connect_message: connect,
            listen_address: self.listen_address,
            network_config,
            max_message_len: ConsensusConfig::DEFAULT_MAX_MESSAGE_LEN,
            network_requests: channel.network_requests,
            network_tx: network_tx.clone(),
            connect_list: self.connect_list,
        };

        let handler_part = TestHandler::new(self.listen_address, network_requests_tx, network_rx);
        (handler_part, network_part)
    }
}

pub fn connect_message(
    addr: SocketAddr,
    public_key: &PublicKey,
    secret_key: &SecretKey,
) -> Signed<Connect> {
    let time = time::UNIX_EPOCH;
    Message::concrete(
        Connect::new(&addr.to_string(), time.into(), &user_agent::get()),
        *public_key,
        secret_key,
    )
}

<<<<<<< HEAD
pub fn raw_message(payload_len: usize) -> SignedMessage {
    let buffer = vec![0u8; payload_len];
    let (pk, sk) = gen_keypair();
    SignedMessage::new(&buffer, pk, &sk)
=======
pub fn raw_message(len: usize) -> SignedMessage {
    let buffer = vec![0_u8; len];
    SignedMessage::from_vec_unchecked(buffer)
>>>>>>> f6deb4c7
}

#[derive(Debug, Clone)]
pub struct ConnectionParams {
    pub connect: Signed<Connect>,
    pub connect_info: ConnectInfo,
    address: SocketAddr,
    public_key: PublicKey,
    secret_key: SecretKey,
    handshake_params: HandshakeParams,
}

impl HandshakeParams {
    // Helper method to create `HandshakeParams` with empty `ConnectList` and
    // default `max_message_len`.
    #[doc(hidden)]
    pub fn with_default_params() -> Self {
        let (public_key, secret_key) = gen_keypair_from_seed(&Seed::new([1; SEED_LENGTH]));
        let address = "127.0.0.1:8000";

        let connect = Message::concrete(
            Connect::new(address, SystemTime::now().into(), &user_agent::get()),
            public_key,
            &secret_key,
        );

        let mut params = HandshakeParams::new(
            public_key,
            secret_key.clone(),
            SharedConnectList::default(),
            connect,
            ConsensusConfig::DEFAULT_MAX_MESSAGE_LEN,
        );

        params.set_remote_key(public_key);
        params
    }
}

impl ConnectionParams {
    pub fn from_address(address: SocketAddr) -> Self {
        let (public_key, secret_key) = gen_keypair();
        let connect = connect_message(address, &public_key, &secret_key);
        let handshake_params = HandshakeParams::new(
            public_key,
            secret_key.clone(),
            SharedConnectList::default(),
            connect.clone(),
            ConsensusConfig::DEFAULT_MAX_MESSAGE_LEN,
        );
        let connect_info = ConnectInfo {
            address: address.to_string(),
            public_key,
        };

        ConnectionParams {
            connect,
            address,
            public_key,
            secret_key,
            handshake_params,
            connect_info,
        }
    }

    pub fn spawn(&mut self, events: TestEvents, connect_list: SharedConnectList) -> TestHandler {
        self.handshake_params.connect_list = connect_list.clone();
        events.spawn(&self.handshake_params, self.connect.clone())
    }
}

#[test]
fn test_network_handshake() {
    let first = "127.0.0.1:17230".parse().unwrap();
    let second = "127.0.0.1:17231".parse().unwrap();

    let mut connect_list = ConnectList::default();

    let mut t1 = ConnectionParams::from_address(first);
    let first_key = t1.connect_info.public_key;
    connect_list.add(t1.connect_info.clone());

    let mut t2 = ConnectionParams::from_address(second);
    let second_key = t2.connect_info.public_key;
    connect_list.add(t2.connect_info.clone());

    let connect_list = SharedConnectList::from_connect_list(connect_list);

    let e1 = TestEvents::with_addr(first, &connect_list);
    let e2 = TestEvents::with_addr(second, &connect_list);

    let mut e1 = t1.spawn(e1, connect_list.clone());
    let mut e2 = t2.spawn(e2, connect_list);

    e1.connect_with(second_key, t1.connect.clone());
    assert_eq!(e2.wait_for_connect(), t1.connect.clone());
    assert_eq!(e1.wait_for_connect(), t2.connect.clone());

    e1.disconnect_with(second_key);
    assert_eq!(e1.wait_for_disconnect(), second_key);

    e2.disconnect_with(first_key);
    assert_eq!(e2.wait_for_disconnect(), first_key);
}

#[test]
fn test_network_big_message() {
    let first = "127.0.0.1:17200".parse().unwrap();
    let second = "127.0.0.1:17201".parse().unwrap();

    let m1 = raw_message(100_000);
    let m2 = raw_message(400);

    let mut connect_list = ConnectList::default();

    let mut t1 = ConnectionParams::from_address(first);
    let first_key = t1.connect_info.public_key;
    connect_list.add(t1.connect_info.clone());

    let mut t2 = ConnectionParams::from_address(second);
    let second_key = t2.connect_info.public_key;
    connect_list.add(t2.connect_info.clone());

    let connect_list = SharedConnectList::from_connect_list(connect_list);

    let e1 = TestEvents::with_addr(first, &connect_list);
    let e2 = TestEvents::with_addr(second, &connect_list);

    let mut e1 = t1.spawn(e1, connect_list.clone());
    let mut e2 = t2.spawn(e2, connect_list);

    e1.connect_with(second_key, t1.connect.clone());

    e2.wait_for_connect();
    e1.wait_for_connect();

    e1.send_to(second_key, m1.clone());
    assert_eq!(e2.wait_for_message(), m1);

    e1.send_to(second_key, m2.clone());
    assert_eq!(e2.wait_for_message(), m2);

    e1.send_to(second_key, m1.clone());
    assert_eq!(e2.wait_for_message(), m1);

    e2.send_to(first_key, m2.clone());
    assert_eq!(e1.wait_for_message(), m2);

    e2.send_to(first_key, m1.clone());
    assert_eq!(e1.wait_for_message(), m1);

    e2.send_to(first_key, m2.clone());
    assert_eq!(e1.wait_for_message(), m2);

    e1.disconnect_with(second_key);
    assert_eq!(e1.wait_for_disconnect(), second_key);

    e2.disconnect_with(first_key);
    assert_eq!(e2.wait_for_disconnect(), first_key);
}

#[test]
fn test_network_max_message_len() {
    let _ = env_logger::try_init();
    let first = "127.0.0.1:17202".parse().unwrap();
    let second = "127.0.0.1:17303".parse().unwrap();

    let max_message_length = ConsensusConfig::DEFAULT_MAX_MESSAGE_LEN as usize;
    let acceptable_message =
        raw_message(max_message_length - PUBLIC_KEY_LENGTH - SIGNATURE_LENGTH - 100);
    let too_big_message = raw_message(max_message_length + 1000);
    assert!(too_big_message.encode().unwrap().len() > max_message_length);
    assert!(acceptable_message.encode().unwrap().len() <= max_message_length);
    let mut connect_list = ConnectList::default();
    let mut t1 = ConnectionParams::from_address(first);
    connect_list.add(t1.connect_info.clone());
    let first_key = t1.connect_info.public_key;

    let mut t2 = ConnectionParams::from_address(second);
    connect_list.add(t2.connect_info.clone());
    let second_key = t2.connect_info.public_key;

    let connect_list = SharedConnectList::from_connect_list(connect_list);

    let e1 = TestEvents::with_addr(first, &connect_list);
    let e2 = TestEvents::with_addr(second, &connect_list);

    let mut e1 = t1.spawn(e1, connect_list.clone());
    let mut e2 = t2.spawn(e2, connect_list);

    e1.connect_with(second_key, t1.connect.clone());

    e2.wait_for_connect();
    e1.wait_for_connect();

    e1.send_to(second_key, acceptable_message.clone());
    assert_eq!(e2.wait_for_message(), acceptable_message);

    e2.send_to(first_key, too_big_message.clone());
    assert_eq!(e1.wait_for_disconnect(), second_key);
}

#[test]
fn test_network_reconnect() {
    let first = "127.0.0.1:19100".parse().unwrap();
    let second = "127.0.0.1:19101".parse().unwrap();

    let msg = raw_message(1000);

    let mut connect_list = ConnectList::default();
    let mut t1 = ConnectionParams::from_address(first);
    connect_list.add(t1.connect_info.clone());

    let mut t2 = ConnectionParams::from_address(second);
    let second_key = t2.connect_info.public_key;
    connect_list.add(t2.connect_info.clone());

    let connect_list = SharedConnectList::from_connect_list(connect_list);

    let e1 = TestEvents::with_addr(first, &connect_list);
    let e2 = TestEvents::with_addr(second, &connect_list);

    let mut e1 = t1.spawn(e1, connect_list.clone());

    // First connect attempt.
    let mut e2 = t2.spawn(e2, connect_list.clone());

    // Handle first attempt.
    e1.connect_with(second_key, t1.connect.clone());
    assert_eq!(e2.wait_for_connect(), t1.connect.clone());
    assert_eq!(e1.wait_for_connect(), t2.connect.clone());

    e1.send_to(second_key, msg.clone());
    assert_eq!(e2.wait_for_message(), msg);

    e1.disconnect_with(second_key);
    drop(e2);
    assert_eq!(e1.wait_for_disconnect(), second_key);

    // Handle second attempt.
    let e2 = TestEvents::with_addr(second, &connect_list);
    let mut e2 = t2.spawn(e2, connect_list);

    e1.connect_with(second_key, t1.connect.clone());
    assert_eq!(e2.wait_for_connect(), t1.connect.clone());
    assert_eq!(e1.wait_for_connect(), t2.connect.clone());

    e1.send_to(second_key, msg.clone());
    assert_eq!(e2.wait_for_message(), msg);

    e1.disconnect_with(second_key);
    assert_eq!(e1.wait_for_disconnect(), second_key);
}

#[test]
fn test_network_multiple_connect() {
    let main = "127.0.0.1:19600".parse().unwrap();

    let nodes = [
        "127.0.0.1:19601".parse().unwrap(),
        "127.0.0.1:19602".parse().unwrap(),
        "127.0.0.1:19603".parse().unwrap(),
    ];

    let mut connect_list = ConnectList::default();

    let mut connection_params: Vec<_> = nodes
        .iter()
        .cloned()
        .map(ConnectionParams::from_address)
        .collect();

    for params in connection_params.iter().cloned() {
        connect_list.add(params.connect_info.clone());
    }

    let mut t1 = ConnectionParams::from_address(main);
    let main_key = t1.connect_info.public_key;

    connect_list.add(t1.connect_info.clone());

    let connect_list = SharedConnectList::from_connect_list(connect_list);
    let events = TestEvents::with_addr(t1.address, &connect_list);

    let mut node = t1.spawn(events, connect_list.clone());

    let connectors: Vec<_> = connection_params
        .iter_mut()
        .map(|params| {
            let events = TestEvents::with_addr(params.address, &connect_list);
            params.spawn(events, connect_list.clone())
        })
        .collect();

    connectors[0].connect_with(main_key, connection_params[0].connect.clone());
    assert_eq!(
        node.wait_for_connect(),
        connection_params[0].connect.clone()
    );
    connectors[1].connect_with(main_key, connection_params[1].connect.clone());
    assert_eq!(
        node.wait_for_connect(),
        connection_params[1].connect.clone()
    );
    connectors[2].connect_with(main_key, connection_params[2].connect.clone());
    assert_eq!(
        node.wait_for_connect(),
        connection_params[2].connect.clone()
    );
}

#[test]
fn test_send_first_not_connect() {
    let main = "127.0.0.1:19500".parse().unwrap();
    let other = "127.0.0.1:19501".parse().unwrap();

    let mut connect_list = ConnectList::default();
    let mut t1 = ConnectionParams::from_address(main);
    let main_key = t1.connect_info.public_key;
    connect_list.add(t1.connect_info.clone());
    let mut t2 = ConnectionParams::from_address(other);
    connect_list.add(t2.connect_info.clone());
    let connect_list = SharedConnectList::from_connect_list(connect_list);

    let node = TestEvents::with_addr(main, &connect_list);
    let other_node = TestEvents::with_addr(other, &connect_list);

    let mut node = t1.spawn(node, connect_list.clone());
    let other_node = t2.spawn(other_node, connect_list.clone());

    let message = raw_message(1000);
    other_node.send_to(main_key, message.clone()); // should connect before send message

    assert_eq!(node.wait_for_connect(), t2.connect);
    assert_eq!(node.wait_for_message(), message);
}

#[test]
#[should_panic(expected = "An error during wait for connect occurred")]
fn test_connect_list_ignore_when_connecting() {
    let first = "127.0.0.1:27230".parse().unwrap();
    let second = "127.0.0.1:27231".parse().unwrap();

    let mut connect_list = ConnectList::default();

    let mut t1 = ConnectionParams::from_address(first);
    connect_list.add(t1.connect_info.clone());

    let mut t2 = ConnectionParams::from_address(second);
    let second_key = t2.connect_info.public_key;

    let connect_list = SharedConnectList::from_connect_list(connect_list);

    let e1 = TestEvents::with_addr(first, &connect_list);
    let e2 = TestEvents::with_addr(second, &connect_list);

    let mut e1 = t1.spawn(e1, connect_list.clone());
    let mut e2 = t2.spawn(e2, connect_list);

    e1.connect_with(second_key, t1.connect.clone());
    e2.wait_for_connect();
    e1.wait_for_connect();
}

#[test]
#[should_panic(expected = "An error during wait for connect occurred")]
fn test_connect_list_ignore_when_listening() {
    let first = "127.0.0.1:20230".parse().unwrap();
    let second = "127.0.0.1:20231".parse().unwrap();

    let mut connect_list = ConnectList::default();

    let mut t1 = ConnectionParams::from_address(first);
    let first_key = t1.connect_info.public_key;
    connect_list.add(t1.connect_info.clone());

    let mut t2 = ConnectionParams::from_address(second);

    let connect_list = SharedConnectList::from_connect_list(connect_list);

    let e1 = TestEvents::with_addr(first, &connect_list);
    let e2 = TestEvents::with_addr(second, &connect_list);

    let mut e1 = t1.spawn(e1, connect_list.clone());
    let mut e2 = t2.spawn(e2, connect_list);

    e2.connect_with(first_key, t1.connect.clone());
    e1.wait_for_connect();
    e2.wait_for_connect();
}<|MERGE_RESOLUTION|>--- conflicted
+++ resolved
@@ -23,10 +23,7 @@
 };
 
 use crate::blockchain::ConsensusConfig;
-use crate::crypto::{
-    gen_keypair, gen_keypair_from_seed, PublicKey, SecretKey, Seed, PUBLIC_KEY_LENGTH, SEED_LENGTH,
-    SIGNATURE_LENGTH,
-};
+use crate::crypto::{gen_keypair, gen_keypair_from_seed, PublicKey, SecretKey, Seed, SEED_LENGTH};
 use crate::events::{
     error::log_error,
     network::{NetworkConfiguration, NetworkPart},
@@ -34,7 +31,7 @@
     NetworkEvent, NetworkRequest,
 };
 use crate::helpers::user_agent;
-use crate::messages::{BinaryForm, Connect, Message, Signed, SignedMessage};
+use crate::messages::{Connect, Message, Signed, SignedMessage};
 use crate::node::{
     state::SharedConnectList, ConnectInfo, ConnectList, EventsPoolCapacity, NodeChannel,
 };
@@ -115,9 +112,7 @@
 
     pub fn wait_for_message(&mut self) -> SignedMessage {
         match self.wait_for_event() {
-            Ok(NetworkEvent::MessageReceived(msg)) => {
-                SignedMessage::decode(&msg).expect("Signed message decode")
-            }
+            Ok(NetworkEvent::MessageReceived(msg)) => SignedMessage::from_vec_unchecked(msg),
             Ok(other) => panic!("Unexpected message received, {:?}", other),
             Err(e) => panic!("An error during wait for message occurred, {:?}", e),
         }
@@ -209,16 +204,9 @@
     )
 }
 
-<<<<<<< HEAD
-pub fn raw_message(payload_len: usize) -> SignedMessage {
-    let buffer = vec![0u8; payload_len];
-    let (pk, sk) = gen_keypair();
-    SignedMessage::new(&buffer, pk, &sk)
-=======
 pub fn raw_message(len: usize) -> SignedMessage {
     let buffer = vec![0_u8; len];
     SignedMessage::from_vec_unchecked(buffer)
->>>>>>> f6deb4c7
 }
 
 #[derive(Debug, Clone)]
@@ -387,11 +375,10 @@
     let second = "127.0.0.1:17303".parse().unwrap();
 
     let max_message_length = ConsensusConfig::DEFAULT_MAX_MESSAGE_LEN as usize;
-    let acceptable_message =
-        raw_message(max_message_length - PUBLIC_KEY_LENGTH - SIGNATURE_LENGTH - 100);
+    let acceptable_message = raw_message(max_message_length);
     let too_big_message = raw_message(max_message_length + 1000);
-    assert!(too_big_message.encode().unwrap().len() > max_message_length);
-    assert!(acceptable_message.encode().unwrap().len() <= max_message_length);
+    assert!(too_big_message.raw().len() > max_message_length);
+    assert!(acceptable_message.raw().len() <= max_message_length);
     let mut connect_list = ConnectList::default();
     let mut t1 = ConnectionParams::from_address(first);
     connect_list.add(t1.connect_info.clone());
