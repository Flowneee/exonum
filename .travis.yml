--- conflicted
+++ resolved
@@ -24,8 +24,6 @@
       env: FEATURE=clippy-core
     - rust: nightly-2017-08-15
       env: FEATURE=clippy-sandbox
-    - rust: nightly-2017-08-15
-      env: FEATURE=benchmark-core
 
 cache:
   directories:
@@ -110,13 +108,8 @@
   "test-doc" )
       cargo test -p exonum --doc -- --test-threads=2
   ;;
-<<<<<<< HEAD
-  "benchmark-core" )
-      cd exonum && cargo bench --features rocksdb,network_benchmarks --no-run
-=======
   "benchmarks" )
         RUST_LOG=off cargo bench --manifest-path exonum/Cargo.toml --features rocksdb,long_benchmarks --no-run
->>>>>>> 64518cec
   ;;
 
   esac
