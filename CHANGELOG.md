# Changelog

All notable changes to this project will be documented in this file.

The format is based on [Keep a Changelog](http://keepachangelog.com/en/1.0.0/)
and this project adheres to [Semantic Versioning](http://semver.org/spec/v2.0.0.html).

## [Unreleased]

<<<<<<< HEAD
### Changed

- Fixed typo in `SparceListIndexKeys` and `SparceListIndexValues` (#398)
=======
### Added
- Added `patch` method to the `Fork` structure. (#393)

### Changed
- Changed iterators over `Patch` and `Changes` data into custom types instead of standard collection iterators. (#393)
>>>>>>> cbdd662b

## 0.4 - 2017-12-08

### Added
- Allow creating auditor node from command line. (#364)
- Added a new function `merge_sync`. In this function a write will be flushed from the operating system buffer cache before the write is considered complete. (#368)
- Added conversion into boxed values for values which implement `Service` or `Transaction` traits. (#366)
- Added constructor for the `ServiceContext` which can be useful for the alternative node implementations. (#366)
- Implemented `AsRef<RawMessage>` for any Exonum messages that were created using the `message!` macro. (#372)
- Implemented additional checks for conversion from raw message. (#372)

### Changed
- Changed a signature of `open` function in a `rocksdb` module. `RocksDBOptions` should pass by the reference. (#369)
- `ValidatorState` in the `ServiceContext` replaced by the `ValidatorId`. (#366)
- `add_transaction` in the `ServiceContext` replaced by the `transaction_sender` which implements the `TransactionSend` trait. (#366)
- The `Node` constructor now requires `db` and `services` variables instead of `blockchain` instance. (#366)
- The `Blockchain` constructor now requires services keypair and an `ApiSender` instance. (#366)
- `mount_*_api` methods in `Blockchain` instance now do not require `ApiContext`. (#366)
- Rename method `last_height` to `height` in `Schema`. (#379)
- `last_block` now returns `Block` instead of `Option<Block>`. (#379)
- Replaced `rocksdb` commandline parameter to more generic `db-path`. (#376)
- Obsolete trait `HexValue` replaced by the `FromHex` and `ToHex` traits. (#372)
- Changed `Patch` and `Changes` from typedefs into opaque structures. (#371)
- Help text is displayed if required argument is not specified. (#390)

### Removed
- Removed `round` method from the `ServiceContext`. (#366)
- Removed redundant `FromRaw` trait. (#372)
- Removed redundant `current_height` method in `Schema`. (#379)

### Fixed
- Fixed `crate_authors!` macro usage, this macro can't return static string in new clap version. (#370)
- Fixed mistake in description of the height getter in the `ServiceContext`. (#366)

## 0.3 - 2017-11-02

### Added
- New events implementation based on the `tokio` with the separated queues for network events and timeouts and different threads for the network and node code (#300)
- Added a new index `SparseListIndex`. It is a list of items stored in sequential order. Similar to `ListIndex` but it may contain indexes without elements (#312)
- Implement `FromStr` and `ToString` traits for public sodium types (#318)
- Add a new macro `metric!` for collecting statistical information (#329)
- Make type `DBKey` public because it is used in `MapProof` (#306)

### Changed
- `RocksDB` is a default storage (#178)
- Field `events_pool_capacity` in `MemoryPoolConfig` replaced by the new `EventsPoolCapacity` configuration (#300)
- Changed a build method `new` and added a new build method `with_prefix` for indexes (#178)
- Changed a signature of `gen_prefix` function in a `schema` module (#178)
- `NodeBuilder` works with `ServiceFactory` as trait object instead (#357)
- Debug formatting for crypto types are improved (#353)
- Added description of deserialization error for message types (#337)
- Clarified `Transaction.info()` usage (#345)

### Removed
- Support of `LevelDB` is removed (#178)

### Fixed
- Fix the issue causing timeouts are ignored when the event pool is full (#300)
- Fix network failure due to incorrect processing of the incoming buffer (#322)

## 0.2 - 2017-09-13

### Added
- Add `RockDB` support (#273)
- Add `TimeoutAdjusterConfig`, `Constant` and `Dynamic` timeout adjusters (#256)
- Add stream hashing and signing: `HashStream` and `SignStream` (#254)
- Add new typedefs `Height` and `ValidatorId` (#262)
- Fields of `BlockInfo` and `TxInfo` are now public (#283)
- Public export of `PROOF_MAP_KEY_SIZE` constant (#270)

### Changed
- `MapProof` variant fields are renamed: `left_hash` and `right_hash` to `left_node` and
  `right_node` (#286)
- `RequestBlock` is renamed to `BlockRequest` and `Block` is renamed to `BlockResponse` (#287)
- All request messages are renamed: `RequestFoo` to `FooRequest` (#287)
- Improve log formatting (#291 #294)
- Make panic message during command line arguments parsing cleaner (#257)

### Fixed
- Fix network discover failure due to incorrect processing of the incoming buffer (#299)
- Fix snapshot behavior for `MemoryDB` (#292)
- Dissalow generate-testnet with 0 nodes (#258)

## 0.1.1 - 2017-09-13

### Fixed
- Fix segfault when `LevelDBSnapshot` is destroyed after `LevelDB` (#285)
- Fix panic during `BlockResponse` message processing if the transaction pool is full (#264)
- Fix panic during deseralizaion of malformed messages (#278 #297)

## 0.1 - 2017-07-17

The first release of Exonum.<|MERGE_RESOLUTION|>--- conflicted
+++ resolved
@@ -7,17 +7,12 @@
 
 ## [Unreleased]
 
-<<<<<<< HEAD
-### Changed
-
-- Fixed typo in `SparceListIndexKeys` and `SparceListIndexValues` (#398)
-=======
 ### Added
 - Added `patch` method to the `Fork` structure. (#393)
 
 ### Changed
 - Changed iterators over `Patch` and `Changes` data into custom types instead of standard collection iterators. (#393)
->>>>>>> cbdd662b
+- Fixed typo in `SparceListIndexKeys` and `SparceListIndexValues` (#398)
 
 ## 0.4 - 2017-12-08
 
