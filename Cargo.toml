[workspace]
members = [
    "exonum",
    "sandbox",
    "testkit",
<<<<<<< HEAD
    "services/time"
]
=======
]
exclude = [ "3rdparty" ]
>>>>>>> 92fc9acc
<|MERGE_RESOLUTION|>--- conflicted
+++ resolved
@@ -3,10 +3,6 @@
     "exonum",
     "sandbox",
     "testkit",
-<<<<<<< HEAD
     "services/time"
 ]
-=======
-]
-exclude = [ "3rdparty" ]
->>>>>>> 92fc9acc
+exclude = [ "3rdparty" ]